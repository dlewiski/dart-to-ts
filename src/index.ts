--- conflicted
+++ resolved
@@ -1,12 +1,12 @@
-// Re-export the main analysis function for programmatic use
-export { analyzeDartApp } from '../main.ts';
-export type { CLIOptions, FunctionalAnalysis } from './types/index.ts';
-export { AnalysisService } from './services/analysis-service.ts';
-
-<<<<<<< HEAD
 // This file provides exports for programmatic usage
 // The main CLI is in ../main.ts
-=======
+
+import { Command } from 'commander';
+import path from 'path';
+import { CLIOptions, FunctionalAnalysis } from './types/index.ts';
+import { AnalysisService } from './services/analysis-service.ts';
+import { pathExists } from './utils/path-exists.ts';
+
 async function analyzeDartApp(projectPath: string, options: CLIOptions = {}) {
   const analysisService = new AnalysisService(projectPath);
 
@@ -98,5 +98,4 @@
   program.parse(process.argv);
 }
 
-export { analyzeDartApp };
->>>>>>> 4e1c1a63
+export { analyzeDartApp };